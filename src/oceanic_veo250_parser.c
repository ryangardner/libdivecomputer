--- conflicted
+++ resolved
@@ -29,14 +29,12 @@
 #include "parser-private.h"
 #include "array.h"
 
-<<<<<<< HEAD
 #define ISINSTANCE(parser) dc_parser_isinstance((parser), &oceanic_veo250_parser_vtable)
-=======
+
 #define REACTPRO 0x4247
 #define VEO200   0x424B
 #define VEO250   0x424C
 #define REACTPROWHITE 0x4354
->>>>>>> 1a3c919a
 
 typedef struct oceanic_veo250_parser_t oceanic_veo250_parser_t;
 
@@ -203,14 +201,7 @@
 static dc_status_t
 oceanic_veo250_parser_samples_foreach (dc_parser_t *abstract, dc_sample_callback_t callback, void *userdata)
 {
-<<<<<<< HEAD
-=======
-	oceanic_veo250_parser_t *parser = (oceanic_veo250_parser_t *) abstract;
-
-	if (! parser_is_oceanic_veo250 (abstract))
-		return DC_STATUS_INVALIDARGS;
-
->>>>>>> 1a3c919a
+	oceanic_veo250_parser_t *parser = (oceanic_veo250_parser_t *) abstract;
 	const unsigned char *data = abstract->data;
 	unsigned int size = abstract->size;
 
